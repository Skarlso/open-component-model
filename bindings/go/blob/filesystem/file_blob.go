--- conflicted
+++ resolved
@@ -7,11 +7,8 @@
 	"io"
 	"io/fs"
 	"os"
-<<<<<<< HEAD
+	"path/filepath"
 	"sync/atomic"
-=======
-	"path/filepath"
->>>>>>> 8f16b744
 
 	"github.com/opencontainers/go-digest"
 
