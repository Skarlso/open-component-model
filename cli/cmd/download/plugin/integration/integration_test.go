package integration_test

import (
	"context"
	"encoding/json"
	"fmt"
	"os"
	"os/exec"
	"path/filepath"
	"strings"
	"testing"

	"github.com/spf13/cobra"
	"github.com/stretchr/testify/assert"
	"github.com/stretchr/testify/require"

	filesystemv1alpha1 "ocm.software/open-component-model/bindings/go/configuration/filesystem/v1alpha1/spec"
	"ocm.software/open-component-model/bindings/go/credentials"
	credentialsRuntime "ocm.software/open-component-model/bindings/go/credentials/spec/config/runtime"
	"ocm.software/open-component-model/bindings/go/plugin/manager"
	"ocm.software/open-component-model/bindings/go/runtime"
	plugincmd "ocm.software/open-component-model/cli/cmd/download/plugin"
	ocmctx "ocm.software/open-component-model/cli/internal/context"
	"ocm.software/open-component-model/cli/internal/flags/log"
	"ocm.software/open-component-model/cli/internal/plugin/builtin"
)

// setupTestCommand creates a properly configured cobra command for testing
func setupTestCommand(t *testing.T, resourceName, resourceVersion, output string, extraIdentity []string, skipValidation bool) (*cobra.Command, context.Context) {
	t.Helper()
	cmd := &cobra.Command{
		Use: "test-download-plugin",
	}

	// Add required flags for plugin download
	cmd.Flags().String("resource-name", resourceName, "resource name")
	cmd.Flags().String("resource-version", resourceVersion, "resource version")
	cmd.Flags().String("output", output, "output path")
	cmd.Flags().StringSlice("extra-identity", extraIdentity, "extra identity")
	cmd.Flags().Bool("skip-validation", skipValidation, "skip validation")

	// Add logging flags using the correct enum flags
	log.RegisterLoggingFlags(cmd.Flags())

	// Set default values for logging flags
	_ = cmd.Flags().Set("loglevel", "warn")
	_ = cmd.Flags().Set("logformat", "text")
	_ = cmd.Flags().Set("logoutput", "stdout")

	// Set up context with plugin manager and credential graph
	ctx := context.Background()

	// Create plugin manager
	pluginManager := manager.NewPluginManager(ctx)

	// Create filesystem config for built-in plugins
	filesystemConfig := &filesystemv1alpha1.Config{}

	// Register built-in plugins
	if err := builtin.Register(pluginManager, filesystemConfig); err != nil {
		panic("failed to register builtin plugins: " + err.Error())
	}

	// Create credential graph using proper initialization like in setup.go
	opts := credentials.Options{
		RepositoryPluginProvider: pluginManager.CredentialRepositoryRegistry,
		CredentialPluginProvider: credentials.GetCredentialPluginFn(
			func(ctx context.Context, typed runtime.Typed) (credentials.CredentialPlugin, error) {
				return nil, fmt.Errorf("no credential plugin found for type %s", typed)
			},
		),
		CredentialRepositoryTypeScheme: pluginManager.CredentialRepositoryRegistry.RepositoryScheme(),
	}

	user, password := getUserAndPasswordForTest(t)
	credCfg := &credentialsRuntime.Config{
		Repositories: []credentialsRuntime.RepositoryConfigEntry{
			{
				Repository: &runtime.Raw{
					Type: runtime.Type{
						Name:    "DockerConfig",
						Version: "v1",
					},
					Data: []byte(fmt.Sprintf(`{
							"auths": {
								"ghcr.io": {
									"username": "%s",
									"password": "%s"
								}
							}
						}`, user, password)),
				},
			},
		},
	}

	credentialGraph, err := credentials.ToGraph(ctx, credCfg, opts)
	if err != nil {
		panic("failed to create credential graph: " + err.Error())
	}

	// Set up context
	ctx = ocmctx.WithPluginManager(ctx, pluginManager)
	ctx = ocmctx.WithCredentialGraph(ctx, credentialGraph)
	ctx = ocmctx.WithFilesystemConfig(ctx, filesystemConfig)
	cmd.SetContext(ctx)

	return cmd, ctx
}

func TestDownloadPluginIntegration(t *testing.T) {
	if testing.Short() {
		t.Skip("Skipping integration test in short mode")
	}

	tempDir := t.TempDir()
	outputPath := filepath.Join(tempDir, "ecrplugin")

	cmd, _ := setupTestCommand(t, "demo", "", outputPath, []string{"os=linux", "architecture=amd64"}, true)
	args := []string{"ghcr.io/open-component-model/ocm//ocm.software/plugins/ecrplugin:0.27.0"}

	err := plugincmd.DownloadPlugin(cmd, args)
	require.NoError(t, err, "DownloadPlugin should succeed")
	assert.FileExists(t, outputPath, "binary should be downloaded")

	info, err := os.Stat(outputPath)
	require.NoError(t, err, "should be able to stat the downloaded file")
	assert.True(t, info.Mode().IsRegular(), "downloaded file should be a regular file")
	assert.Greater(t, info.Size(), int64(0), "downloaded file should not be empty")
}

func TestDownloadPluginMissingResourceIntegration(t *testing.T) {
	if testing.Short() {
		t.Skip("Skipping integration test in short mode")
	}

	tempDir := t.TempDir()
	outputPath := filepath.Join(tempDir, "nonexistent")
	cmd, _ := setupTestCommand(t, "nonexistent-resource", "", outputPath, []string{"os=linux", "architecture=amd64"}, true)
	args := []string{"ghcr.io/open-component-model/ocm//ocm.software/plugins/ecrplugin:0.27.0"}
	err := plugincmd.DownloadPlugin(cmd, args)
	require.Error(t, err, "DownloadPlugin should fail for non-existent resource")
	assert.Contains(t, err.Error(), "no resource found matching identity", "error should mention missing resource")
	assert.NoFileExists(t, outputPath, "plugin binary should not be downloaded for non-existent resource")
}

func TestDownloadPluginInvalidComponentReferenceIntegration(t *testing.T) {
	if testing.Short() {
		t.Skip("Skipping integration test in short mode")
	}

	tempDir := t.TempDir()
	outputPath := filepath.Join(tempDir, "plugin")
	cmd, _ := setupTestCommand(t, "demo", "", outputPath, []string{}, true)
	args := []string{"invalid-component-reference"}
	err := plugincmd.DownloadPlugin(cmd, args)
	require.Error(t, err, "DownloadPlugin should fail for invalid component reference")
	assert.NoFileExists(t, outputPath, "plugin binary should not be downloaded for invalid component reference")
}

func TestDownloadPluginWithValidationFailureIntegration(t *testing.T) {
	if testing.Short() {
		t.Skip("Skipping integration test in short mode")
	}

	tempDir := t.TempDir()
	outputPath := filepath.Join(tempDir, "ecrplugin")

	// Use the same ecrplugin sample but with validation enabled (skipValidation = false)
	cmd, _ := setupTestCommand(t, "demo", "", outputPath, []string{"os=linux", "architecture=amd64"}, false)
	args := []string{"ghcr.io/open-component-model/ocm//ocm.software/plugins/ecrplugin:0.27.0"}

	err := plugincmd.DownloadPlugin(cmd, args)

	// This should fail because ecrplugin is not a valid OCM plugin
	require.Error(t, err, "DownloadPlugin should fail when validation is enabled for ecrplugin")
	assert.Contains(t, err.Error(), "downloaded binary is not a valid plugin", "error should mention plugin validation failure")

	// The binary should be cleaned up after validation failure
	assert.NoFileExists(t, outputPath, "plugin binary should be removed after validation failure")
}

// getUserAndPasswordForTest safely gets GitHub credentials for testing
func getUserAndPasswordForTest(t *testing.T) (string, string) {
	t.Helper()
	gh, err := exec.LookPath("gh")
	if err != nil {
		t.Skip("gh CLI not found, skipping test")
	}

	user, err := getUsername(t, gh)
	if err != nil {
<<<<<<< HEAD
		t.Logf("output from gh CLI: %s", out)
		t.Errorf("gh CLI for user failed: %v", err)
	}
	structured := map[string]interface{}{}
	if err := json.Unmarshal(out, &structured); err != nil {
		t.Errorf("gh marshal failed: %v", err)
=======
		t.Errorf("gh CLI for username failed: %v", err)
		return "", ""
>>>>>>> b715ee8a
	}

	pw := exec.CommandContext(t.Context(), "sh", "-c", fmt.Sprintf("%s auth token", gh))
<<<<<<< HEAD
	if out, err = pw.CombinedOutput(); err != nil {
		t.Logf("output from sh auth token: %s", out)
=======
	out, err := pw.CombinedOutput()
	if err != nil {
		t.Logf("gh auth token output: %s", out)
>>>>>>> b715ee8a
		t.Errorf("gh CLI for password failed: %v", err)
	}
	password := strings.TrimSpace(string(out))

	return user, password
}

func getUsername(t *testing.T, gh string) (string, error) {
	if githubUser := os.Getenv("GITHUB_USER"); githubUser != "" {
		return githubUser, nil
	}

	out, err := exec.CommandContext(t.Context(), "sh", "-c", fmt.Sprintf("%s api user", gh)).CombinedOutput()
	if err != nil {
		t.Logf("gh CLI output: %s", out)
		return "", fmt.Errorf("gh CLI for user failed: %w", err)
	}
	structured := map[string]interface{}{}
	if err := json.Unmarshal(out, &structured); err != nil {
		t.Logf("gh CLI output: %s", out)
		return "", fmt.Errorf("gh failed to parse output: %w", err)
	}

	return structured["login"].(string), nil
}<|MERGE_RESOLUTION|>--- conflicted
+++ resolved
@@ -190,28 +190,14 @@
 
 	user, err := getUsername(t, gh)
 	if err != nil {
-<<<<<<< HEAD
-		t.Logf("output from gh CLI: %s", out)
-		t.Errorf("gh CLI for user failed: %v", err)
-	}
-	structured := map[string]interface{}{}
-	if err := json.Unmarshal(out, &structured); err != nil {
-		t.Errorf("gh marshal failed: %v", err)
-=======
 		t.Errorf("gh CLI for username failed: %v", err)
 		return "", ""
->>>>>>> b715ee8a
 	}
 
 	pw := exec.CommandContext(t.Context(), "sh", "-c", fmt.Sprintf("%s auth token", gh))
-<<<<<<< HEAD
-	if out, err = pw.CombinedOutput(); err != nil {
-		t.Logf("output from sh auth token: %s", out)
-=======
 	out, err := pw.CombinedOutput()
 	if err != nil {
 		t.Logf("gh auth token output: %s", out)
->>>>>>> b715ee8a
 		t.Errorf("gh CLI for password failed: %v", err)
 	}
 	password := strings.TrimSpace(string(out))
